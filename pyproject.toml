# Copyright 2024 Canonical Ltd.
# See LICENSE file for licensing details.
[tool.poetry]
name = "kyuubi-k8s-operator"
version = "1.0"
description = "kyuubi-k8s-operator"
authors = []
package-mode = false

[tool.poetry.dependencies]
python = ">=3.10,<4.0"
ops = "^2.17.0"
boto3 = ">=1.36.0"
<<<<<<< HEAD
lightkube = "^0.15.2"
psycopg2-binary = "^2.9.9"
=======
lightkube = ">=0.15.6"
psycopg2 = "^2.9.9"
>>>>>>> 8549aaa8
tenacity = ">=8.0.1"
spark8t = ">=0.0.11"
charm-refresh = "^3.0.0.1"

[tool.poetry.group.charm-libs.dependencies]
ops = "^2.13.0"
poetry-core = "*"
# grafana_agent/v0/cos_agent.py requires pydantic <2
pydantic = "^1.10.17, <2"
# grafana, loki, prometheus
pyyaml = "^6.0.1"
# prometheus, loki
cosl = "^0.0.57"
# tls_certificates_interface/v1/tls_certificates.py
# tls_certificates lib uses a feature only available in cryptography >=42.0.5
cryptography = ">=42.0.5"
jsonschema = "*"

[tool.poetry.group.format]
optional = true

[tool.poetry.group.format.dependencies]
ruff = ">=0.10.0"

[tool.poetry.group.lint]
optional = true

[tool.poetry.group.lint.dependencies]
ruff = ">=0.10.0"
codespell = ">=2.2.2"
mypy = "^1.15.0"
types-psycopg2 = "^2.9.21.20250318"
types-pyyaml = "^6.0.12.20250402"
types-requests = "^2.32.0.20250328"
types-boto3 = { extras = ["essentials"], version = ">=1.36.0" }

[tool.poetry.group.unit]
optional = true

[tool.poetry.group.unit.dependencies]
pytest = ">=7.2"
coverage = { extras = ["toml"], version = ">7.0" }
ops = { version = "^2.17.0", extras = ["testing"] }

[tool.poetry.group.integration]
optional = true

[tool.poetry.group.integration.dependencies]
pytest = ">=7.2"
boto3 = ">=1.36.0"
tenacity = "^8.2.2"
spark-k8s-test = "^0.0.4"
<<<<<<< HEAD
jubilant = "^1.1.0"
=======
jubilant = "^1.0.0"
tomli = "^2.2.1"
tomli-w = "^1.2.0"

[tool.poetry.group.build-refresh-version]
optional = true

[tool.poetry.group.build-refresh-version.dependencies]
charm-refresh-build-version = "^0.2.0"
>>>>>>> 8549aaa8

[tool.ruff]
line-length = 99
extend-exclude = ["__pycache__", "*.egg_info"]
target-version = "py310"
src = ["src", "tests"]

[tool.ruff.lint]
select = ["E", "W", "F", "C", "N", "D", "I001"]
ignore = ["E501", "D107"]
per-file-ignores = { "tests/*" = ["D100", "D101", "D102", "D103", "D104", "E999"], "src/literals.py" = ["D101"], "src/*/__init__.py" = ["D104"] }
extend-ignore = [
  "D203",
  "D204",
  "D213",
  "D215",
  "D400",
  "D401",
  "D404",
  "D406",
  "D407",
  "D408",
  "D409",
  "D413",
]
mccabe.max-complexity = 10

[tool.mypy]
exclude = [
  "lib",
  "tests/integration/app-charm/lib",
]
follow_imports = "silent"

[[tool.mypy.overrides]]
module = [
  "charms.data_platform_libs.*",
  "charms.grafana_k8s.*",
  "charms.loki_k8s.*",
  "charms.prometheus_k8s.*",
  "charms.tls_certificates_interface.*",
  "charms.spark_integration_hub_k8s.*",
  "spark8t.services",
  "charm_refresh",
]
ignore_missing_imports = true

# Testing tools configuration
[tool.coverage.run]
branch = true

[tool.coverage.report]
show_missing = true

[tool.pytest.ini_options]
minversion = "6.0"
log_cli_level = "INFO"
markers = ["unstable"]

[tool.pyright]
include = ["src"]
extraPaths = ["./lib", "src"]
pythonVersion = "3.10"
pythonPlatform = "All"
typeCheckingMode = "basic"
reportIncompatibleMethodOverride = false
reportImportCycles = false
reportMissingModuleSource = true
stubPath = ""<|MERGE_RESOLUTION|>--- conflicted
+++ resolved
@@ -11,13 +11,8 @@
 python = ">=3.10,<4.0"
 ops = "^2.17.0"
 boto3 = ">=1.36.0"
-<<<<<<< HEAD
-lightkube = "^0.15.2"
-psycopg2-binary = "^2.9.9"
-=======
 lightkube = ">=0.15.6"
 psycopg2 = "^2.9.9"
->>>>>>> 8549aaa8
 tenacity = ">=8.0.1"
 spark8t = ">=0.0.11"
 charm-refresh = "^3.0.0.1"
@@ -70,9 +65,6 @@
 boto3 = ">=1.36.0"
 tenacity = "^8.2.2"
 spark-k8s-test = "^0.0.4"
-<<<<<<< HEAD
-jubilant = "^1.1.0"
-=======
 jubilant = "^1.0.0"
 tomli = "^2.2.1"
 tomli-w = "^1.2.0"
@@ -82,7 +74,6 @@
 
 [tool.poetry.group.build-refresh-version.dependencies]
 charm-refresh-build-version = "^0.2.0"
->>>>>>> 8549aaa8
 
 [tool.ruff]
 line-length = 99
