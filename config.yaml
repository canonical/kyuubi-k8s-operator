--- conflicted
+++ resolved
@@ -26,7 +26,6 @@
     type: string
     description: The name of the catalog that has Iceberg capabilities.
     default: iceberg
-<<<<<<< HEAD
   tls-client-private-key:
     type: secret
     description: |
@@ -39,11 +38,9 @@
     description: |
       Configure the system user 'admin' and it's password. The charm will stay in blocked state if this option is not set.
       This needs to be a Juju secret URI pointing to a secret that contains the following content: `admin: <password>`.
-=======
   pause_after_unit_refresh:
     description: |
       Wait for manual confirmation to resume refresh after these units refresh
       Allowed values: "all", "first", "none"
     type: string
-    default: first
->>>>>>> 8549aaa8
+    default: first