--- conflicted
+++ resolved
@@ -147,20 +147,13 @@
               juju debug-log --model $model --replay
             fi
           done
-<<<<<<< HEAD
+
           # get pods 
           kubectl get pods -A
+
           # events
           kubectl events -A
-=======
-
-          # get pods 
-          kubectl get pods -A
-
-          # events
-          kubectl events -A
-
->>>>>>> c04b00f7
+
           echo "Done"
   
   test-refresh:
