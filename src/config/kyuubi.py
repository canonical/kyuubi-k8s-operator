--- conflicted
+++ resolved
@@ -7,11 +7,7 @@
 
 from typing import Optional
 
-<<<<<<< HEAD
-from constants import AUTHENTICATION_DATABASE_NAME, AUTHENTICATION_TABLE_NAME
-=======
 from constants import AUTHENTICATION_TABLE_NAME
->>>>>>> e201bf1d
 from database import DatabaseConnectionInfo
 from utils.logging import WithLogging
 
@@ -24,11 +20,7 @@
 
     def _get_db_connection_url(self) -> str:
         endpoint = self.db_info.endpoint
-<<<<<<< HEAD
-        return f"jdbc:postgresql://{endpoint}/{AUTHENTICATION_DATABASE_NAME}"
-=======
         return f"jdbc:postgresql://{endpoint}/{self.db_info.dbname}"
->>>>>>> e201bf1d
 
     def _get_authentication_query(self) -> str:
         return (
