#!/usr/bin/env python3

# Copyright 2024 Canonical Limited
# See LICENSE file for licensing details.

"""This model contains classes and methods related to Kyuubi workload."""

import socket

from ops.model import Container

from constants import (
    HIVE_CONFIGURATION_FILE,
    JDBC_PORT,
<<<<<<< HEAD
=======
    KYUUBI_CONFIGURATION_FILE,
>>>>>>> fb8fb878
    KYUUBI_CONTAINER_NAME,
    KYUUBI_SERVICE_NAME,
    SPARK_PROPERTIES_FILE,
)
from models import User
from utils.io import ContainerFile, IOMode
from utils.logging import WithLogging


class KyuubiServer(WithLogging):
    """The abstraction of Kyuubi workload container."""

    def __init__(self, container: Container, user: User = User()):
        self.container = container
        self.user = user

    def get_spark_configuration_file(self, mode: IOMode) -> ContainerFile:
        """Return the configuration file for Spark."""
        return ContainerFile(self.container, self.user, SPARK_PROPERTIES_FILE, mode)

    def get_hive_configuration_file(self, mode: IOMode) -> ContainerFile:
        """Return the configuration file for Hive parameters."""
        return ContainerFile(self.container, self.user, HIVE_CONFIGURATION_FILE, mode)

<<<<<<< HEAD
=======
    def get_kyuubi_configuration_file(self, mode: IOMode) -> ContainerFile:
        """Return the configuration file for Hive parameters."""
        return ContainerFile(self.container, self.user, KYUUBI_CONFIGURATION_FILE, mode)

>>>>>>> fb8fb878
    def get_jdbc_endpoint(self) -> str:
        """Return the JDBC endpoint to connect to Kyuubi server."""
        hostname = socket.getfqdn()
        ip_address = socket.gethostbyname(hostname)
        return f"jdbc:hive2://{ip_address}:{JDBC_PORT}/"

    @property
    def _kyuubi_server_layer(self):
        """Return a dictionary representing a Pebble layer."""
        return {
            "summary": "kyuubi layer",
            "description": "pebble config layer for kyuubi",
            "services": {
                KYUUBI_SERVICE_NAME: {
                    "override": "merge",
                    "startup": "enabled",
                }
            },
        }

    def start(self):
        """Execute business-logic for starting the workload."""
        services = self.container.get_plan().services
        self.logger.info(f"Pebble services: {services}")

        spark_configuration_file = self.get_spark_configuration_file(IOMode.READ)
        if not spark_configuration_file.exists():
            self.logger.error(f"{spark_configuration_file.path} not found")
            raise FileNotFoundError(spark_configuration_file.path)

        if services[KYUUBI_SERVICE_NAME].startup != "enabled":
            self.logger.info("Adding kyuubi pebble layer...")
            self.container.add_layer(KYUUBI_CONTAINER_NAME, self._kyuubi_server_layer)

        self.container.restart(KYUUBI_SERVICE_NAME)

    def stop(self):
        """Execute business-logic for stopping the workload."""
        self.logger.info("Stopping kyuubi pebble service...")
        if self.ready():
            self.container.stop(KYUUBI_SERVICE_NAME)

    def ready(self) -> bool:
        """Check whether the service is ready to be used."""
        return self.container.can_connect()

    def health(self) -> bool:
        """Return the health of the service."""
        return self.container.get_service(KYUUBI_SERVICE_NAME).is_running()<|MERGE_RESOLUTION|>--- conflicted
+++ resolved
@@ -12,10 +12,7 @@
 from constants import (
     HIVE_CONFIGURATION_FILE,
     JDBC_PORT,
-<<<<<<< HEAD
-=======
     KYUUBI_CONFIGURATION_FILE,
->>>>>>> fb8fb878
     KYUUBI_CONTAINER_NAME,
     KYUUBI_SERVICE_NAME,
     SPARK_PROPERTIES_FILE,
@@ -40,13 +37,10 @@
         """Return the configuration file for Hive parameters."""
         return ContainerFile(self.container, self.user, HIVE_CONFIGURATION_FILE, mode)
 
-<<<<<<< HEAD
-=======
     def get_kyuubi_configuration_file(self, mode: IOMode) -> ContainerFile:
         """Return the configuration file for Hive parameters."""
         return ContainerFile(self.container, self.user, KYUUBI_CONFIGURATION_FILE, mode)
 
->>>>>>> fb8fb878
     def get_jdbc_endpoint(self) -> str:
         """Return the JDBC endpoint to connect to Kyuubi server."""
         hostname = socket.getfqdn()
