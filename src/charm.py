#!/usr/bin/env -S LD_LIBRARY_PATH=lib python3
# The LD_LIBRARY_PATH variable needs to be set here because without that
# psycopg2 can't be imported due to missing libpq.so file (which is inside lib/)

# Copyright 2024 Canonical Limited
# See LICENSE file for licensing details.

"""Charm the Kyuubi service."""

import logging

import ops
from charms.data_platform_libs.v0.data_models import TypedCharmBase
from charms.grafana_k8s.v0.grafana_dashboard import GrafanaDashboardProvider
from charms.loki_k8s.v1.loki_push_api import LogForwarder
from charms.prometheus_k8s.v0.prometheus_scrape import MetricsEndpointProvider

from constants import (
    COS_LOG_RELATION_NAME_SERVER,
    COS_METRICS_PATH,
    COS_METRICS_PORT,
    DEPENDENCIES,
    KYUUBI_CONTAINER_NAME,
)
from core.config import CharmConfig
from core.context import Context
from core.workload.kyuubi import KyuubiWorkload
from events.actions import ActionEvents
from events.auth import AuthenticationEvents
from events.integration_hub import SparkIntegrationHubEvents
from events.kyuubi import KyuubiEvents
from events.metastore import MetastoreEvents
<<<<<<< HEAD

# from events.s3 import S3Events
=======
from events.s3 import S3Events
from events.tls import TLSEvents
>>>>>>> e79e5831
from events.upgrade import KyuubiDependencyModel, UpgradeEvents
from events.zookeeper import ZookeeperEvents

# Log messages can be retrieved using juju debug-log
logger = logging.getLogger(__name__)


class KyuubiCharm(TypedCharmBase[CharmConfig]):
    """Charm the service."""

    config_type = CharmConfig

    def __init__(self, *args):
        super().__init__(*args)

        # Workload
        self.workload = KyuubiWorkload(
            container=self.unit.get_container(KYUUBI_CONTAINER_NAME),
        )

        # Context
        self.context = Context(model=self.model, config=self.config)

        # Event handlers
        self.kyuubi_events = KyuubiEvents(self, self.context, self.workload)
        # self.s3_events = S3Events(self, self.context, self.workload)
        self.hub_events = SparkIntegrationHubEvents(self, self.context, self.workload)
        self.metastore_events = MetastoreEvents(self, self.context, self.workload)
        self.auth_events = AuthenticationEvents(self, self.context, self.workload)
        self.zookeeper_events = ZookeeperEvents(self, self.context, self.workload)
        self.action_events = ActionEvents(self, self.context, self.workload)
        self.upgrade_events = UpgradeEvents(self, self.context, self.workload, KyuubiDependencyModel(**DEPENDENCIES))  # type: ignore
        self.tls_events = TLSEvents(self, self.context, self.workload)
        # Monitoring/alerting (COS)
        # Prometheus
        self.metrics_endpoint = MetricsEndpointProvider(
            self,
            refresh_event=self.on.start,
            jobs=[
                {
                    "metrics_path": COS_METRICS_PATH,
                    "static_configs": [{"targets": [f"*:{COS_METRICS_PORT}"]}],
                }
            ],
        )
        # Grafana Dashboards
        self.grafana_dashboards = GrafanaDashboardProvider(self)

        # Loki
        # Server logs from Pebble
        self._log_forwarder = LogForwarder(self, relation_name=COS_LOG_RELATION_NAME_SERVER)


if __name__ == "__main__":  # pragma: nocover
    ops.main(KyuubiCharm)  # type: ignore<|MERGE_RESOLUTION|>--- conflicted
+++ resolved
@@ -30,13 +30,8 @@
 from events.integration_hub import SparkIntegrationHubEvents
 from events.kyuubi import KyuubiEvents
 from events.metastore import MetastoreEvents
-<<<<<<< HEAD
-
 # from events.s3 import S3Events
-=======
-from events.s3 import S3Events
 from events.tls import TLSEvents
->>>>>>> e79e5831
 from events.upgrade import KyuubiDependencyModel, UpgradeEvents
 from events.zookeeper import ZookeeperEvents
 
