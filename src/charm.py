#!/usr/bin/env -S LD_LIBRARY_PATH=lib python3
# The LD_LIBRARY_PATH variable needs to be set here because without that
# psycopg2 can't be imported due to missing libpq.so file (which is inside lib/)

# Copyright 2024 Canonical Limited
# See LICENSE file for licensing details.

"""Charm the Kyuubi service."""

import logging
from typing import Optional

import ops
from charms.data_platform_libs.v0.data_interfaces import (
    DatabaseCreatedEvent,
    DatabaseRequires,
)
from charms.data_platform_libs.v0.s3 import (
    CredentialsChangedEvent,
    CredentialsGoneEvent,
    S3Requirer,
)
from ops.charm import ActionEvent

<<<<<<< HEAD
import k8s_utils
from config.hive import HiveConfig
from config.kyuubi import KyuubiServerConfig
=======
from config.hive import HiveConfig
from config.kyuubi import KyuubiConfig
from config.spark import SparkConfig
>>>>>>> fb8fb878
from constants import (
    AUTHENTICATION_DATABASE_NAME,
    DEFAULT_ADMIN_USERNAME,
    KYUUBI_CONTAINER_NAME,
    METASTORE_DATABASE_NAME,
    NAMESPACE_CONFIG_NAME,
<<<<<<< HEAD
=======
    POSTGRESQL_AUTH_DB_REL,
>>>>>>> fb8fb878
    POSTGRESQL_METASTORE_DB_REL,
    S3_INTEGRATOR_REL,
    SERVICE_ACCOUNT_CONFIG_NAME,
)
from database import DatabaseConnectionInfo
from models import Status
from s3 import S3ConnectionInfo
from utils import k8s
from utils.auth import Authentication
from utils.io import IOMode
from workload import KyuubiServer

# Log messages can be retrieved using juju debug-log
logger = logging.getLogger(__name__)


class KyuubiCharm(ops.CharmBase):
    """Charm the service."""

    def __init__(self, *args):
        super().__init__(*args)
        self.workload = KyuubiServer(self.unit.get_container(KYUUBI_CONTAINER_NAME))
        self.s3_requirer = S3Requirer(self, S3_INTEGRATOR_REL)
        self.metastore_db = DatabaseRequires(
            self, relation_name=POSTGRESQL_METASTORE_DB_REL, database_name=METASTORE_DATABASE_NAME
        )
<<<<<<< HEAD
=======
        self.auth_db = DatabaseRequires(
            self,
            relation_name=POSTGRESQL_AUTH_DB_REL,
            database_name=AUTHENTICATION_DATABASE_NAME,
            extra_user_roles="superuser",
        )
>>>>>>> fb8fb878
        self.register_event_handlers()

    def register_event_handlers(self):
        """Register various event handlers to the charm."""
        self.framework.observe(self.on.install, self._update_event)
        self.framework.observe(self.on.install, self._on_install)
        self.framework.observe(self.on.kyuubi_pebble_ready, self._on_kyuubi_pebble_ready)
        self.framework.observe(self.on.update_status, self._update_event)
        self.framework.observe(self.on.config_changed, self._on_config_changed)
        self.framework.observe(
            self.s3_requirer.on.credentials_changed, self._on_s3_credential_changed
        )
        self.framework.observe(self.s3_requirer.on.credentials_gone, self._on_s3_credential_gone)
        self.framework.observe(
            self.metastore_db.on.database_created, self._on_metastore_db_created
        )
        self.framework.observe(
            self.metastore_db.on.endpoints_changed, self._on_metastore_db_created
        )
        self.framework.observe(
            self.on.metastore_db_relation_broken, self._on_metastore_db_relation_removed
        )
<<<<<<< HEAD
=======
        self.framework.observe(self.auth_db.on.database_created, self._on_auth_db_created)
        self.framework.observe(
            self.auth_db.on.endpoints_changed, self._on_auth_db_endpoints_changed
        )
        self.framework.observe(self.on.auth_db_relation_broken, self._on_auth_db_relation_removed)
        self.framework.observe(
            self.on.auth_db_relation_departed, self._on_auth_db_relation_departed
        )
>>>>>>> fb8fb878
        self.framework.observe(self.on.get_jdbc_endpoint_action, self._on_get_jdbc_endpoint)
        self.framework.observe(self.on.get_password_action, self._on_get_password)
        self.framework.observe(self.on.set_password_action, self._on_set_password)

    def _on_install(self, event: ops.InstallEvent) -> None:
        """Handle the `on_install` event."""
        self.unit.status = Status.WAITING_PEBBLE.value

    def _on_metastore_db_created(self, event: DatabaseCreatedEvent) -> None:
        logger.info("Metastore database created...")
        self.update_service()

    def _on_metastore_db_relation_removed(self, event) -> None:
        logger.info("Mestastore database relation removed")
        self.update_service()

<<<<<<< HEAD
=======
    def _on_auth_db_created(self, event: DatabaseCreatedEvent) -> None:
        logger.info("Authentication database created...")
        hostname, port = event.endpoints.split(":")
        db_connection_info = DatabaseConnectionInfo(
            endpoint=hostname, username=event.username, password=event.password
        )
        Authentication(db_connection_info).prepare_auth_db()
        self.update_service()

    def _on_auth_db_endpoints_changed(self, event) -> None:
        logger.info("Authentication database endpoints changed...")
        self.update_service()

    def _on_auth_db_relation_removed(self, event) -> None:
        logger.info("Authentication database relation removed")
        self.update_service()

    def _on_auth_db_relation_departed(self, event) -> None:
        logger.info("Authentication database relation departed")
        Authentication(self.auth_db_connection_info).remove_auth_db()

>>>>>>> fb8fb878
    def _on_config_changed(self, event: ops.ConfigChangedEvent) -> None:
        """Handle the on_config_changed event."""
        if not self.unit.is_leader():
            return

        self.update_service()

    def _update_event(self, _):
        """Handle the update event hook."""
        # self.unit.status = self.get_status()
        self.update_service()

    def _update_spark_configs(self):
        """Update Spark properties in the spark-defaults file inside the charm container."""
        s3_info = self.s3_connection_info
<<<<<<< HEAD
        db_info = self.metastore_db_connection_info
        namespace = self.config[NAMESPACE_CONFIG_NAME]
        service_account = self.config[SERVICE_ACCOUNT_CONFIG_NAME]
        with self.workload.get_spark_configuration_file(IOMode.WRITE) as spark_fid:
            config = KyuubiServerConfig(
=======
        metastore_db_info = self.metastore_db_connection_info
        auth_db_info = self.auth_db_connection_info
        namespace = self.config[NAMESPACE_CONFIG_NAME]
        service_account = self.config[SERVICE_ACCOUNT_CONFIG_NAME]
        with self.workload.get_spark_configuration_file(IOMode.WRITE) as spark_fid:
            config = SparkConfig(
>>>>>>> fb8fb878
                s3_info=s3_info, namespace=namespace, service_account=service_account
            )
            spark_fid.write(config.contents)
        with self.workload.get_hive_configuration_file(IOMode.WRITE) as hive_fid:
<<<<<<< HEAD
            config = HiveConfig(db_info=db_info)
            hive_fid.write(config.contents)
=======
            config = HiveConfig(db_info=metastore_db_info)
            hive_fid.write(config.contents)
        with self.workload.get_kyuubi_configuration_file(IOMode.WRITE) as kyuubi_fid:
            config = KyuubiConfig(db_info=auth_db_info)
            kyuubi_fid.write(config.contents)
>>>>>>> fb8fb878

    def get_status(
        self,
    ) -> ops.StatusBase:
        """Compute and return the status of the charm."""
        if not self.workload.ready():
            return Status.WAITING_PEBBLE.value

        s3_info = self.s3_connection_info
        if not s3_info:
            return Status.MISSING_S3_RELATION.value

        if not s3_info.verify():
            return Status.INVALID_CREDENTIALS.value

        namespace = self.config[NAMESPACE_CONFIG_NAME]
        if not k8s.is_valid_namespace(namespace=namespace):
            return Status.INVALID_NAMESPACE.value

        service_account = self.config[SERVICE_ACCOUNT_CONFIG_NAME]
        if not k8s.is_valid_service_account(namespace=namespace, service_account=service_account):
            return Status.INVALID_SERVICE_ACCOUNT.value

        return Status.ACTIVE.value

    def update_service(
        self,
    ) -> bool:
        """Update the Kyuubi server service if needed."""
        # Set the unit status
        status = self.get_status()
        self.unit.status = status

        if status is not Status.ACTIVE.value:
            logger.info(f"Cannot start service because of status {status}")
            self.workload.stop()
            return False

        # Dynamically update the Spark properties
        self._update_spark_configs()

        # Start the workload
        self.workload.start()
        return True

    def _on_kyuubi_pebble_ready(self, event: ops.PebbleReadyEvent):
        """Define and start a workload using the Pebble API."""
        logger.info("Kyuubi pebble service is ready.")
        self.update_service()

    def _on_get_jdbc_endpoint(self, event: ActionEvent):
        result = {"endpoint": self.workload.get_jdbc_endpoint()}
        event.set_results(result)

    def _on_get_password(self, event: ActionEvent) -> None:
        """Returns the password for admin user."""
        if not self.is_authentication_enabled():
            event.fail(
                "The action can only be run when authentication is enabled. "
                "Please relate kyuubi-k8s:auth-db with postgresql-k8s"
            )
            return
        password = Authentication(self.auth_db_connection_info).get_password(
            DEFAULT_ADMIN_USERNAME
        )
        event.set_results({"password": password})

    def _on_set_password(self, event: ActionEvent) -> None:
        """Set the password for the admin user."""
        if not self.is_authentication_enabled():
            event.fail(
                "The action can only be run when authentication is enabled. "
                "Please relate kyuubi-k8s:auth-db with postgresql-k8s"
            )
            return
        # Only leader can write the new password
        if not self.unit.is_leader():
            event.fail("The action can be run only on leader unit")
            return

        auth = Authentication(self.auth_db_connection_info)
        password = auth.generate_password()

        if "password" in event.params:
            password = event.params["password"]

        if password == auth.get_password(DEFAULT_ADMIN_USERNAME):
            event.log("The old and new passwords are equal.")
            event.set_results({"password": password})
            return

        auth.set_password(DEFAULT_ADMIN_USERNAME, password)

        event.set_results({"password": password})

    @property
    def s3_connection_info(self) -> Optional[S3ConnectionInfo]:
        """Parse a S3ConnectionInfo object from relation data."""
        # If the relation is not yet available, return None
        if not self.s3_requirer.relations:
            return None

        raw_info = self.s3_requirer.get_s3_connection_info()

        return S3ConnectionInfo(
            endpoint=raw_info.get("endpoint"),
            access_key=raw_info.get("access-key"),
            secret_key=raw_info.get("secret-key"),
            path=raw_info.get("path"),
            bucket=raw_info.get("bucket"),
        )

    @property
    def metastore_db_connection_info(self) -> Optional[DatabaseConnectionInfo]:
        """Parse a DatabaseConnectionInfo object from metastore_db relation data."""
        # If the relation is not yet available, return None
        if not self.metastore_db.relations:
            return None

        raw_info = self.metastore_db.fetch_relation_data()
        for data in raw_info.values():
            if not data:
                continue
            return DatabaseConnectionInfo(
                endpoint=data["endpoints"], username=data["username"], password=data["password"]
            )
        return None

<<<<<<< HEAD
=======
    @property
    def auth_db_connection_info(self) -> Optional[DatabaseConnectionInfo]:
        """Parse a DatabaseConnectionInfo object from metastore_db relation data."""
        # If the relation is not yet available, return None
        if not self.auth_db.relations:
            return None

        raw_info = self.auth_db.fetch_relation_data()
        for data in raw_info.values():
            if not data:
                continue
            hostname, port = data["endpoints"].split(":")
            return DatabaseConnectionInfo(
                endpoint=hostname, username=data["username"], password=data["password"]
            )
        return None

>>>>>>> fb8fb878
    def _on_s3_credential_changed(self, _: CredentialsChangedEvent):
        """Handle the `CredentialsChangedEvent` event from S3 integrator."""
        logger.info("S3 credentials changed")
        self.update_service()

    def _on_s3_credential_gone(self, _: CredentialsGoneEvent):
        """Handle the `CredentialsGoneEvent` event for S3 integrator."""
        logger.info("S3 credentials gone")
        self.update_service()

    def is_authentication_enabled(self) -> bool:
        """Returns whether the authentication has been enabled in the Kyuubi charm."""
        return self.auth_db_connection_info is not None


if __name__ == "__main__":  # pragma: nocover
    ops.main(KyuubiCharm)  # type: ignore<|MERGE_RESOLUTION|>--- conflicted
+++ resolved
@@ -22,25 +22,16 @@
 )
 from ops.charm import ActionEvent
 
-<<<<<<< HEAD
-import k8s_utils
-from config.hive import HiveConfig
-from config.kyuubi import KyuubiServerConfig
-=======
 from config.hive import HiveConfig
 from config.kyuubi import KyuubiConfig
 from config.spark import SparkConfig
->>>>>>> fb8fb878
 from constants import (
     AUTHENTICATION_DATABASE_NAME,
     DEFAULT_ADMIN_USERNAME,
     KYUUBI_CONTAINER_NAME,
     METASTORE_DATABASE_NAME,
     NAMESPACE_CONFIG_NAME,
-<<<<<<< HEAD
-=======
     POSTGRESQL_AUTH_DB_REL,
->>>>>>> fb8fb878
     POSTGRESQL_METASTORE_DB_REL,
     S3_INTEGRATOR_REL,
     SERVICE_ACCOUNT_CONFIG_NAME,
@@ -67,15 +58,12 @@
         self.metastore_db = DatabaseRequires(
             self, relation_name=POSTGRESQL_METASTORE_DB_REL, database_name=METASTORE_DATABASE_NAME
         )
-<<<<<<< HEAD
-=======
         self.auth_db = DatabaseRequires(
             self,
             relation_name=POSTGRESQL_AUTH_DB_REL,
             database_name=AUTHENTICATION_DATABASE_NAME,
             extra_user_roles="superuser",
         )
->>>>>>> fb8fb878
         self.register_event_handlers()
 
     def register_event_handlers(self):
@@ -98,8 +86,6 @@
         self.framework.observe(
             self.on.metastore_db_relation_broken, self._on_metastore_db_relation_removed
         )
-<<<<<<< HEAD
-=======
         self.framework.observe(self.auth_db.on.database_created, self._on_auth_db_created)
         self.framework.observe(
             self.auth_db.on.endpoints_changed, self._on_auth_db_endpoints_changed
@@ -108,7 +94,6 @@
         self.framework.observe(
             self.on.auth_db_relation_departed, self._on_auth_db_relation_departed
         )
->>>>>>> fb8fb878
         self.framework.observe(self.on.get_jdbc_endpoint_action, self._on_get_jdbc_endpoint)
         self.framework.observe(self.on.get_password_action, self._on_get_password)
         self.framework.observe(self.on.set_password_action, self._on_set_password)
@@ -125,8 +110,6 @@
         logger.info("Mestastore database relation removed")
         self.update_service()
 
-<<<<<<< HEAD
-=======
     def _on_auth_db_created(self, event: DatabaseCreatedEvent) -> None:
         logger.info("Authentication database created...")
         hostname, port = event.endpoints.split(":")
@@ -148,7 +131,6 @@
         logger.info("Authentication database relation departed")
         Authentication(self.auth_db_connection_info).remove_auth_db()
 
->>>>>>> fb8fb878
     def _on_config_changed(self, event: ops.ConfigChangedEvent) -> None:
         """Handle the on_config_changed event."""
         if not self.unit.is_leader():
@@ -164,34 +146,21 @@
     def _update_spark_configs(self):
         """Update Spark properties in the spark-defaults file inside the charm container."""
         s3_info = self.s3_connection_info
-<<<<<<< HEAD
-        db_info = self.metastore_db_connection_info
-        namespace = self.config[NAMESPACE_CONFIG_NAME]
-        service_account = self.config[SERVICE_ACCOUNT_CONFIG_NAME]
-        with self.workload.get_spark_configuration_file(IOMode.WRITE) as spark_fid:
-            config = KyuubiServerConfig(
-=======
         metastore_db_info = self.metastore_db_connection_info
         auth_db_info = self.auth_db_connection_info
         namespace = self.config[NAMESPACE_CONFIG_NAME]
         service_account = self.config[SERVICE_ACCOUNT_CONFIG_NAME]
         with self.workload.get_spark_configuration_file(IOMode.WRITE) as spark_fid:
             config = SparkConfig(
->>>>>>> fb8fb878
                 s3_info=s3_info, namespace=namespace, service_account=service_account
             )
             spark_fid.write(config.contents)
         with self.workload.get_hive_configuration_file(IOMode.WRITE) as hive_fid:
-<<<<<<< HEAD
-            config = HiveConfig(db_info=db_info)
-            hive_fid.write(config.contents)
-=======
             config = HiveConfig(db_info=metastore_db_info)
             hive_fid.write(config.contents)
         with self.workload.get_kyuubi_configuration_file(IOMode.WRITE) as kyuubi_fid:
             config = KyuubiConfig(db_info=auth_db_info)
             kyuubi_fid.write(config.contents)
->>>>>>> fb8fb878
 
     def get_status(
         self,
@@ -320,8 +289,6 @@
             )
         return None
 
-<<<<<<< HEAD
-=======
     @property
     def auth_db_connection_info(self) -> Optional[DatabaseConnectionInfo]:
         """Parse a DatabaseConnectionInfo object from metastore_db relation data."""
@@ -339,7 +306,6 @@
             )
         return None
 
->>>>>>> fb8fb878
     def _on_s3_credential_changed(self, _: CredentialsChangedEvent):
         """Handle the `CredentialsChangedEvent` event from S3 integrator."""
         logger.info("S3 credentials changed")
