--- conflicted
+++ resolved
@@ -174,10 +174,7 @@
 
     def _on_secret_changed(self, event: SecretChangedEvent) -> None:
         """Reconfigure services on a secret changed event."""
-<<<<<<< HEAD
         should_refresh_tls_certificates = False
-=======
->>>>>>> c5185b7e
         if not self.context.cluster.relation:
             event.defer()
             return
