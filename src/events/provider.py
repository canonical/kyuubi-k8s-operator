--- conflicted
+++ resolved
@@ -104,25 +104,8 @@
         if not self.context.is_authentication_enabled() or event.database is None:
             event.defer()
             return
-<<<<<<< HEAD
-        try:
-            if not self.context.is_authentication_enabled():
-                raise NotImplementedError(
-                    "Authentication has not been enabled yet! "
-                    "Please integrate kyuubi-k8s with postgresql-k8s "
-                    "over auth-db relation endpoint."
-                )
 
-            auth = AuthenticationManager(self.context)
-            service_manager = ServiceManager(
-                namespace=self.charm.model.name,
-                unit_name=self.charm.unit.name,
-                app_name=self.charm.app.name,
-            )
-=======
->>>>>>> daad50e3
-
-        auth = AuthenticationManager(cast(DatabaseConnectionInfo, self.context.auth_db))
+        auth = AuthenticationManager(self.context)
         service_manager = ServiceManager(
             namespace=self.charm.model.name,
             unit_name=self.charm.unit.name,
