--- conflicted
+++ resolved
@@ -48,7 +48,6 @@
     )
     WAITING_FOR_SERVICE = MaintenanceStatus("Waiting for Kyuubi service to be available...")
     INVALID_METASTORE_SCHEMA = BlockedStatus("Invalid metastore schema in metastore database")
-<<<<<<< HEAD
     TLS_SECRET_DOES_NOT_EXIST = BlockedStatus(
         "Secret provided as tls-client-private-key does not exist"
     )
@@ -67,10 +66,8 @@
     SYSTEM_USERS_SECRET_INVALID = BlockedStatus(
         "Secret provided as system-users has invalid content"
     )
-=======
     NOT_SERVING_REQUESTS = MaintenanceStatus("Kyuubi is not serving requests")
 
->>>>>>> 8549aaa8
     ACTIVE = ActiveStatus("")
 
 
