#!/usr/bin/env python3

# Copyright 2024 Canonical Limited
# See LICENSE file for licensing details.

"""Definition of various model classes."""

<<<<<<< HEAD
from dataclasses import dataclass
from enum import Enum
from typing import MutableMapping
=======
import json
import logging
from dataclasses import dataclass
from enum import Enum
from functools import cached_property
from typing import List, MutableMapping
>>>>>>> e79e5831

from charms.data_platform_libs.v0.data_interfaces import Data, DataPeerData
from ops import Application, Relation, Unit
from ops.model import ActiveStatus, BlockedStatus, MaintenanceStatus
from typing_extensions import override

from common.relation.domain import RelationState
from constants import SECRETS_APP
from managers.service import ServiceManager

logger = logging.getLogger(__name__)


@dataclass
class User:
    """Class representing the user running the Pebble workload services."""

    name: str = "_daemon_"
    group: str = "_daemon_"


class Status(Enum):
    """Class bundling all statuses that the charm may fall into."""

    WAITING_PEBBLE = MaintenanceStatus("Waiting for Pebble")
    MISSING_OBJECT_STORAGE_BACKEND = BlockedStatus("Missing Object Storage backend")
    INVALID_CREDENTIALS = BlockedStatus("Invalid S3 credentials")
    MISSING_INTEGRATION_HUB = BlockedStatus("Missing integration hub relation")
    INVALID_NAMESPACE = BlockedStatus("Invalid config option: namespace")
    INVALID_SERVICE_ACCOUNT = BlockedStatus("Invalid config option: service-account")
    INSUFFICIENT_CLUSTER_PERMISSIONS = BlockedStatus(
        "Insufficient cluster permissions. Try: juju trust --scope=cluster <app-name>"
    )
    WAITING_ZOOKEEPER = MaintenanceStatus("Waiting for zookeeper credentials")
    MISSING_ZOOKEEPER = BlockedStatus(
        "Missing Zookeeper integration (which is required when there are more than one units of Kyuubi)"
    )
    WAITING_FOR_SERVICE = MaintenanceStatus("Waiting for Kyuubi service to be available...")

    ACTIVE = ActiveStatus("")


# The StateBase class should be deprecated in favor of a RelationBase class
# when secrets are enabled on S3 relation, and S3 classes have a similar
# structure with respect to the other data-platform interfaces.
class StateBase:
    """Base state object."""

    def __init__(self, relation: Relation | None, component: Unit | Application):
        self.relation = relation
        self.component = component

    @property
    def relation_data(self) -> MutableMapping[str, str]:
        """The raw relation data."""
        if not self.relation:
            return {}

        return self.relation.data[self.component]

    def update(self, items: dict[str, str]) -> None:
        """Writes to relation_data."""
        if not self.relation:
            return

        self.relation_data.update(items)

    def clean(self) -> None:
        """Clean the content of the relation data."""
        if not self.relation:
            return
        self.relation.data[self.component] = {}


# class S3ConnectionInfo(StateBase):
#     """Class representing credentials and endpoints to connect to S3."""

#     def __init__(self, relation: Relation, component: Application):
#         super().__init__(relation, component)

#     @property
#     def endpoint(self) -> str | None:
#         """Return endpoint of the S3 bucket."""
#         return self.relation_data.get("endpoint", "")

#     @property
#     def access_key(self) -> str:
#         """Return the access key."""
#         return self.relation_data.get("access-key", "")

#     @property
#     def secret_key(self) -> str:
#         """Return the secret key."""
#         return self.relation_data.get("secret-key", "")

#     @property
#     def path(self) -> str:
#         """Return the path in the S3 bucket."""
#         return self.relation_data.get("path", "")

#     @property
#     def bucket(self) -> str:
#         """Return the name of the S3 bucket."""
#         return self.relation_data.get("bucket", "")

#     @property
#     def tls_ca_chain(self) -> List[str] | None:
#         """Return the CA chain (when applicable)."""
#         return (
#             json.loads(ca_chain)
#             if (ca_chain := self.relation_data.get("tls-ca-chain", ""))
#             else None
#         )

#     @property
#     def log_dir(self) -> str:
#         """Return the full path to the object."""
#         return f"s3a://{self.bucket}/{self.path}"


@dataclass
class DatabaseConnectionInfo:
    """Class representing a information related to a database connection."""

    endpoint: str
    username: str
    password: str
    dbname: str


class SparkServiceAccountInfo(RelationState):
    """Requirer-side of the Integration Hub relation."""

    def __init__(
        self,
        relation: Relation | None,
        data_interface: Data,
        component: Application,
    ):
        super().__init__(relation, data_interface, component)
        self.data_interface = data_interface
        self.app = component

    def __bool__(self):
        """Return flag of whether the class is ready to be used."""
        return super().__bool__() and "service-account" in self.relation_data.keys()

    @property
    def service_account(self):
        """Service account used for Spark."""
        return self.relation_data["service-account"]

    @property
    def namespace(self):
        """Namespace used for running Spark jobs."""
        return self.relation_data["namespace"]


class ZookeeperInfo(RelationState):
    """State collection metadata for a the Zookeeper relation."""

    def __init__(
        self,
        relation: Relation | None,
        data_interface: Data,
        local_app: Application | None = None,
    ):
        super().__init__(relation, data_interface, None)
        self._local_app = local_app

    @property
    def username(self) -> str:
        """Username to connect to ZooKeeper."""
        if not self.relation:
            return ""

        return (
            self.data_interface.fetch_relation_field(
                relation_id=self.relation.id, field="username"
            )
            or ""
        )

    @property
    def password(self) -> str:
        """Password of the ZooKeeper user."""
        if not self.relation:
            return ""

        return (
            self.data_interface.fetch_relation_field(
                relation_id=self.relation.id, field="password"
            )
            or ""
        )

    @property
    def endpoints(self) -> str:
        """IP/host where ZooKeeper is located."""
        if not self.relation:
            return ""

        return (
            self.data_interface.fetch_relation_field(
                relation_id=self.relation.id, field="endpoints"
            )
            or ""
        )

    @property
    def database(self) -> str:
        """Path allocated for Kyuubi on ZooKeeper."""
        if not self.relation:
            return ""

        return (
            self.data_interface.fetch_relation_field(
                relation_id=self.relation.id, field="database"
            )
            or ""
        )

    @property
    def uris(self) -> str:
        """Comma separated connection string, containing endpoints."""
        if not self.relation:
            return ""

        return ",".join(
            sorted(  # sorting as they may be disordered
                (
                    self.data_interface.fetch_relation_field(
                        relation_id=self.relation.id, field="uris"
                    )
                    or ""
                ).split(",")
            )
        ).replace(self.database, "")

    @property
    def zookeeper_connected(self) -> bool:
        """Checks if there is an active ZooKeeper relation with all necessary data.

        Returns:
            True if ZooKeeper is currently related with sufficient relation data
                for a broker to connect with. Otherwise False
        """
        if not all([self.username, self.password, self.database, self.uris]):
            return False

        return True

    def __bool__(self) -> bool:
        """Return whether this class object has sufficient information."""
        return self.zookeeper_connected


@dataclass
class TLSInfo:
    """Class representing a information related to tls."""

    keystore_password: str
    trustore_password: str


@dataclass
class SANs:
    """Subject Alternative Name (SAN)s used to create multi-domains certificates."""

    sans_ip: list[str]
    sans_dns: list[str]


class KyuubiServer(RelationState):
    """State collection metadata for a charm unit."""

    def __init__(
        self,
        relation: Relation | None,
        data_interface: Data,
        component: Unit,
    ):
        super().__init__(relation, data_interface, component)
        self.unit = component
        self.k8s = ServiceManager(
            self.unit._backend.model_name, self.unit.name, self.unit.app.name
        )

    @property
    def unit_id(self) -> int:
        """The id of the unit from the unit name.

        e.g kyuubi/2 --> 2
        """
        return int(self.unit.name.split("/")[1])

    @property
    def hostname(self) -> str:
        """The hostname for the unit."""
        return self.relation_data.get("hostname", "")

    @property
    def fqdn(self) -> str:
        """The Fully Qualified Domain Name for the unit."""
        return self.relation_data.get("fqdn", "")

    @property
    def ip(self) -> str:
        """The IP for the unit."""
        return self.relation_data.get("ip", "")

    @property
    def host(self) -> str:
        """The hostname for the unit."""
        return f"{self.unit.name.split('/')[0]}-{self.unit_id}.{self.unit.name.split('/')[0]}-endpoints"

    # -- TLS --

    @property
    def private_key(self) -> str:
        """The private-key contents for the unit to use for TLS."""
        return self.relation_data.get("private-key", "")

    @property
    def keystore_password(self) -> str:
        """The Java Keystore password for the unit to use for TLS."""
        return self.relation_data.get("keystore-password", "")

    @property
    def truststore_password(self) -> str:
        """The Java Truststore password for the unit to use for TLS."""
        return self.relation_data.get("truststore-password", "")

    @property
    def csr(self) -> str:
        """The current certificate signing request contents for the unit."""
        return self.relation_data.get("csr", "")

    @property
    def certificate(self) -> str:
        """The certificate contents for the unit to use for TLS."""
        return self.relation_data.get("certificate", "")

    @property
    def ca_cert(self) -> str:
        """The root CA contents for the unit to use for TLS."""
        return self.relation_data.get("ca-cert", "")

    @property
    def internal_address(self) -> str:
        """The hostname for the unit, for internal communication."""
        return f"{self.unit.name.split('/')[0]}-{self.unit_id}.{self.unit.name.split('/')[0]}-endpoints"

    @property
    def external_address(self) -> str:
        """The external address for the unit, for external communication."""
        return self.k8s.get_service_endpoint(
            expose_external=self.unit._backend.config_get().get("expose-external")
        )

    @property
    def pod_name(self) -> str:
        """The name of the K8s Pod for the unit.

        K8s-only.
        """
        return self.unit.name.replace("/", "-")

    @cached_property
    def node_ip(self) -> str:
        """The IPV4/IPV6 IP address of the Node the unit is on.

        K8s-only.
        """
        return self.k8s.get_node_ip(self.pod_name)

    @cached_property
    def loadbalancer_ip(self) -> str:
        """The IPV4/IPV6 IP address of the LoadBalancer exposing the unit.

        K8s-only.
        """
        return self.k8s.get_service_endpoint("loadbalancer")


class KyuubiCluster(RelationState):
    """State collection metadata for the charm application."""

    def __init__(
        self,
        relation: Relation | None,
        data_interface: DataPeerData,
        component: Application,
    ):
        super().__init__(relation, data_interface, component)
        self.data_interface = data_interface
        self.app = component

    @override
    def update(self, items: dict[str, str]) -> None:
        """Overridden update to allow for same interface, but writing to local app bag."""
        if not self.relation:
            return

        for key, value in items.items():
            if key in SECRETS_APP or key.startswith("relation-"):
                if value:
                    self.data_interface.set_secret(self.relation.id, key, value)
                else:
                    self.data_interface.delete_secret(self.relation.id, key)
            else:
                self.data_interface.update_relation_data(self.relation.id, {key: value})

    # -- TLS --

    @property
    def tls(self) -> bool:
        """Flag to check if TLS is enabled for the cluster."""
        return self.relation_data.get("tls", "") == "enabled"<|MERGE_RESOLUTION|>--- conflicted
+++ resolved
@@ -5,18 +5,12 @@
 
 """Definition of various model classes."""
 
-<<<<<<< HEAD
-from dataclasses import dataclass
-from enum import Enum
-from typing import MutableMapping
-=======
 import json
 import logging
 from dataclasses import dataclass
 from enum import Enum
 from functools import cached_property
 from typing import List, MutableMapping
->>>>>>> e79e5831
 
 from charms.data_platform_libs.v0.data_interfaces import Data, DataPeerData
 from ops import Application, Relation, Unit
