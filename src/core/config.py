#!/usr/bin/env python3
# Copyright 2024 Canonical Ltd.
# See LICENSE file for licensing details.


"""Structured configuration for the Kyuubi charm."""

import logging

from charms.data_platform_libs.v0.data_models import BaseConfigModel

from .enums import ExposeExternal

logger = logging.getLogger(__name__)


class CharmConfig(BaseConfigModel):
    """Manager for the structured configuration."""

    namespace: str
    service_account: str
    expose_external: ExposeExternal
    loadbalancer_extra_annotations: str
<<<<<<< HEAD
    enable_iceberg: bool
=======
    enable_dynamic_allocation: bool
>>>>>>> 2499e37a
<|MERGE_RESOLUTION|>--- conflicted
+++ resolved
@@ -21,8 +21,5 @@
     service_account: str
     expose_external: ExposeExternal
     loadbalancer_extra_annotations: str
-<<<<<<< HEAD
     enable_iceberg: bool
-=======
-    enable_dynamic_allocation: bool
->>>>>>> 2499e37a
+    enable_dynamic_allocation: bool