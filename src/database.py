#!/usr/bin/env python3

# Copyright 2024 Canonical Limited
# See LICENSE file for licensing details.

"""S3 connection utility classes and methods."""

from dataclasses import dataclass

import psycopg2

from constants import (
    POSTGRESQL_DEFAULT_DATABASE,
)
<<<<<<< HEAD
from utils.utils import WithLogging
=======
from utils.logging import WithLogging
>>>>>>> e201bf1d


@dataclass
class DatabaseConnectionInfo(WithLogging):
    """Class representing credentials and endpoints to connect to Postgres database."""

    endpoint: str
    username: str
    password: str
    dbname: str

<<<<<<< HEAD
    def execute(self, dbname: str, query: str, vars=None) -> tuple[bool, list]:
=======
    def execute(self, query: str, vars=None, dbname: str = None) -> tuple[bool, list]:
>>>>>>> e201bf1d
        """Execute a SQL query by connecting to a given database.

        Args:
            dbname (str): The name of the database to connect to while executing the query
            query (str): The query to be executed
            vars (_type_, optional): The variables to be substituted to placeholders in `query`. Defaults to None.

        Returns:
            tuple[bool, list]: A boolean that signifies whether the query was executed successfully
                and a list of the rows that were returned by the query. The list is empty if no
                rows were returned when executing the query.
        """
<<<<<<< HEAD
=======
        if not dbname:
            dbname = self.dbname
>>>>>>> e201bf1d
        connection = None
        cursor = None
        try:
            connection = psycopg2.connect(
                host=self.endpoint,
                user=self.username,
                password=self.password,
                dbname=dbname,
            )
            connection.autocommit = True
            cursor = connection.cursor()
            cursor.execute(query=query, vars=vars)
            connection.commit()
            try:
                result = cursor.fetchall()
            except psycopg2.ProgrammingError:
                result = []
            return True, result
        except Exception as e:
            self.logger.warning(f"PostgreSQL connection not successful. Reason: {e}")
            return False, []
        finally:
            if cursor:
                cursor.close()
            if connection:
                connection.close()

    def verify(
        self,
    ) -> bool:
        """Verify whether the database connection is valid or not."""
        status, _ = self.execute(POSTGRESQL_DEFAULT_DATABASE, "SELECT 1;")
        return status<|MERGE_RESOLUTION|>--- conflicted
+++ resolved
@@ -12,11 +12,7 @@
 from constants import (
     POSTGRESQL_DEFAULT_DATABASE,
 )
-<<<<<<< HEAD
-from utils.utils import WithLogging
-=======
 from utils.logging import WithLogging
->>>>>>> e201bf1d
 
 
 @dataclass
@@ -28,11 +24,7 @@
     password: str
     dbname: str
 
-<<<<<<< HEAD
-    def execute(self, dbname: str, query: str, vars=None) -> tuple[bool, list]:
-=======
     def execute(self, query: str, vars=None, dbname: str = None) -> tuple[bool, list]:
->>>>>>> e201bf1d
         """Execute a SQL query by connecting to a given database.
 
         Args:
@@ -45,11 +37,8 @@
                 and a list of the rows that were returned by the query. The list is empty if no
                 rows were returned when executing the query.
         """
-<<<<<<< HEAD
-=======
         if not dbname:
             dbname = self.dbname
->>>>>>> e201bf1d
         connection = None
         cursor = None
         try:
