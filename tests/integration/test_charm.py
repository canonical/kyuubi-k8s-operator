--- conflicted
+++ resolved
@@ -350,11 +350,7 @@
 
     logger.info("Waiting for postgresql-k8s and kyuubi-k8s charms to be idle...")
     await ops_test.model.wait_for_idle(
-<<<<<<< HEAD
-        apps=[APP_NAME, charm_versions.s3.application_name], timeout=1000
-=======
         apps=[APP_NAME, charm_versions.postgres.application_name], timeout=1000
->>>>>>> e201bf1d
     )
 
     # Assert that both kyuubi-k8s and postgresql-k8s charms are in active state
@@ -482,11 +478,7 @@
 
 
 @pytest.mark.abort_on_fail
-<<<<<<< HEAD
-async def test_set_password_action(ops_test: OpsTest):
-=======
 async def test_set_password_action(ops_test: OpsTest, test_pod):
->>>>>>> e201bf1d
     """Test set-password action."""
     logger.info("Running action 'get-password' on kyuubi-k8s unit...")
     kyuubi_unit = ops_test.model.applications[APP_NAME].units[0]
@@ -512,8 +504,6 @@
     assert new_password != old_password
     assert new_password == password_to_set
 
-<<<<<<< HEAD
-=======
     logger.info("Running action 'get-jdbc-endpoint' on kyuubi-k8s unit...")
     action = await kyuubi_unit.run_action(
         action_name="get-jdbc-endpoint",
@@ -547,7 +537,6 @@
     logger.info(f"JDBC endpoint test returned with status {process.returncode}")
     assert process.returncode == 0
 
->>>>>>> e201bf1d
 
 @pytest.mark.abort_on_fail
 async def test_remove_authentication(ops_test: OpsTest, test_pod, charm_versions):
@@ -577,13 +566,8 @@
             "./tests/integration/test_jdbc_endpoint.sh",
             test_pod,
             jdbc_endpoint,
-<<<<<<< HEAD
-            "db_444",
-            "table_444",
-=======
             "db_555",
             "table_555",
->>>>>>> e201bf1d
         ],
         capture_output=True,
     )
