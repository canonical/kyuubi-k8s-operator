# Copyright 2024 Canonical Limited
# See LICENSE file for licensing details.

name: kyuubi-k8s

type: charm

title: Kubernetes based charm for Apache Kyuubi

summary: Kubernetes based charm for Apache Kyuubi

description: |
  "This is a charm for Apache Kyuubi.

  It provides users with a JDBC endpoint so that users can use 
  JDBC compliant tools to execute queries against Apache Spark cluster."


bases:
  - build-on:
    - name: ubuntu
      channel: "22.04"
    run-on:
    - name: ubuntu
      channel: "22.04"

parts:
  charm:
    build-packages:
      - rustc
      - cargo
      - libpq-dev
    charm-strict-dependencies: true
  libpq:
    build-packages:
      - libpq-dev
    plugin: dump
    source: /usr/lib/
    source-type: local
    prime:
      - lib/
    organize:
      "*-linux-gnu/libpq.so*": lib/

config:
  options:
    namespace:
      type: string
      description: The namespace to be used by driver to create executor pods.
      default: 'kyuubi'
    service-account:
      type: string
      description: The service account to be used by driver to create executor pods.
      default: 'kyuubi'

actions:
  get-jdbc-endpoint:
    description: |
      Returns the JDBC endpoint to connect to Kyuubi server.
  get-password:
    description: |
      Returns the password for the admin user.
  set-password:
    description: |
      Set the password for the admin user.
    params:
      password:
        type: string
        description: The password will be auto-generated if this option is not specified.

containers:
  kyuubi:
    resource: kyuubi-image

resources:
  kyuubi-image:
    type: oci-image
    description: OCI image for kyuubi
    upstream-source: ghcr.io/canonical/charmed-spark:3.4-22.04_edge


requires:
  s3-credentials:
    interface: s3
  metastore-db:
    interface: postgresql_client
<<<<<<< HEAD
=======
    limit: 1
  auth-db:
    interface: postgresql_client
>>>>>>> fb8fb878
    limit: 1<|MERGE_RESOLUTION|>--- conflicted
+++ resolved
@@ -84,10 +84,7 @@
     interface: s3
   metastore-db:
     interface: postgresql_client
-<<<<<<< HEAD
-=======
     limit: 1
   auth-db:
     interface: postgresql_client
->>>>>>> fb8fb878
     limit: 1