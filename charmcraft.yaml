--- conflicted
+++ resolved
@@ -1,41 +1,7 @@
 # Copyright 2024 Canonical Limited
 # See LICENSE file for licensing details.
 
-
-name: kyuubi-k8s
 type: charm
-<<<<<<< HEAD
-=======
-title: Kyuubi K8s
-summary: Kubernetes based charm for the Apache Kyuubi
-description: | 
-  "This is a charm for Apache Kyuubi.
-
-  It provides users with a JDBC endpoint so that users can use 
-  JDBC compliant tools to execute queries against Apache Spark cluster."
-assumes:
-  - k8s-api
-
-links:
-  source: https://github.com/canonical/kyuubi-k8s-operator
-  issues: https://github.com/canonical/kyuubi-k8s-operator/issues
-  contact:
-    - Canonical Data Platform <data-platform@lists.launchpad.net>
-  website:
-    - https://ubuntu.com/data/spark
-    - https://canonical.com/data/docs/spark/k8s
-    - https://charmhub.io/kyuubi-k8s
-    - https://github.com/canonical/kyuubi-k8s-operator
-    - https://matrix.to/#/%23charmhub-data-platform%3Aubuntu.com
-
-bases:
-  - build-on:
-    - name: ubuntu
-      channel: "22.04"
-    run-on:
-    - name: ubuntu
-      channel: "22.04"
->>>>>>> 56da92ff
 
 parts:
   charm:
@@ -55,59 +21,10 @@
     organize:
       "*-linux-gnu/libpq.so*": lib/
 
-<<<<<<< HEAD
 bases:
   - build-on:
     - name: ubuntu
       channel: "22.04"
     run-on:
     - name: ubuntu
-      channel: "22.04"
-=======
-config:
-  options:
-    namespace:
-      type: string
-      description: The namespace to be used by driver to create executor pods.
-      default: 'kyuubi'
-    service-account:
-      type: string
-      description: The service account to be used by driver to create executor pods.
-      default: 'kyuubi'
-
-actions:
-  get-jdbc-endpoint:
-    description: |
-      Returns the JDBC endpoint to connect to Kyuubi server.
-  get-password:
-    description: |
-      Returns the password for the admin user.
-  set-password:
-    description: |
-      Set the password for the admin user.
-    params:
-      password:
-        type: string
-        description: The password will be auto-generated if this option is not specified.
-
-containers:
-  kyuubi:
-    resource: kyuubi-image
-
-resources:
-  kyuubi-image:
-    type: oci-image
-    description: OCI image for kyuubi
-    upstream-source: ghcr.io/canonical/charmed-spark:3.4-22.04_edge
-
-
-requires:
-  s3-credentials:
-    interface: s3
-  metastore-db:
-    interface: postgresql_client
-    limit: 1
-  auth-db:
-    interface: postgresql_client
-    limit: 1
->>>>>>> 56da92ff
+      channel: "22.04"